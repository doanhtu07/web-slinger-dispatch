import { useState, useEffect } from "react";
import { IncidentMap } from "./IncidentMap";
import { ReportModal } from "./ReportModal";
import { useAuth } from "../contexts/AuthContext";
import { AlertCircle, LogOut, MapPin, X, Shield } from "lucide-react";
import { supabase, Profile } from "../lib/supabase";

export function Dashboard() {
  const [isReportModalOpen, setIsReportModalOpen] = useState(false);
<<<<<<< HEAD
  const [selectedLocation, setSelectedLocation] = useState<{
    lat: number;
    lng: number;
  } | null>(null);
=======
  const [selectedLocation, setSelectedLocation] = useState<{ lat: number; lng: number } | null>(
    null,
  );
>>>>>>> b9613171
  const [isGettingLocation, setIsGettingLocation] = useState(false);
  const [showInstructions, setShowInstructions] = useState(true);
  const [profile, setProfile] = useState<Profile | null>(null);
  const { user, signOut } = useAuth();

  useEffect(() => {
    const dismissed = localStorage.getItem("instructionsDismissed");
    if (dismissed === "true") {
      setShowInstructions(false);
    }
  }, []);

  useEffect(() => {
    if (!user) return;

    const fetchProfile = async () => {
      const { data, error } = await supabase
        .from("profiles")
        .select("*")
        .eq("id", user.id)
        .maybeSingle();

      if (error) {
        console.error("Error fetching profile:", error);
        return;
      }

      setProfile(data);
    };

    fetchProfile();
  }, [user]);

  const handleDismissInstructions = () => {
    setShowInstructions(false);
    localStorage.setItem("instructionsDismissed", "true");
  };

  const handleMapClick = (lat: number, lng: number) => {
    setSelectedLocation({ lat, lng });
    setIsReportModalOpen(true);
  };

  const handleQuickReport = () => {
    setIsGettingLocation(true);
    if (navigator.geolocation) {
      navigator.geolocation.getCurrentPosition(
        (position) => {
          setSelectedLocation({
            lat: position.coords.latitude,
            lng: position.coords.longitude,
          });
          setIsReportModalOpen(true);
          setIsGettingLocation(false);
        },
        (error) => {
          console.error("Error getting location:", error);
<<<<<<< HEAD
          alert(
            "Unable to get your location. Please click on the map to select a location.",
          );
=======
          alert("Unable to get your location. Please click on the map to select a location.");
>>>>>>> b9613171
          setIsGettingLocation(false);
        },
      );
    } else {
      alert(
        "Geolocation is not supported by your browser. Please click on the map to select a location.",
      );
      setIsGettingLocation(false);
    }
  };

  const handleSignOut = async () => {
    try {
      await signOut();
    } catch (error) {
      console.error("Error signing out:", error);
    }
  };

  return (
    <div className="h-screen w-screen flex flex-col bg-black overflow-hidden">
      <header className="bg-sv-hero border-b border-sv-red-900/50 px-4 py-3 flex items-center justify-between z-10 sv-magenta-glow">
        <div className="flex items-center gap-3">
          <div className="w-10 h-10 bg-gradient-to-br from-sv-red-500 to-sv-blue-500 rounded-full flex items-center justify-center sv-red-glow">
            <svg
              viewBox="0 0 24 24"
              fill="currentColor"
              className="w-6 h-6 text-white"
            >
              <path d="M12 2C6.48 2 2 6.48 2 12s4.48 10 10 10 10-4.48 10-10S17.52 2 12 2zm0 18c-4.41 0-8-3.59-8-8s3.59-8 8-8 8 3.59 8 8-3.59 8-8 8zm-2-4l6-4-6-4v8z" />
            </svg>
          </div>
          <div>
            <h1 className="text-lg sm:text-xl font-bold text-transparent bg-clip-text bg-gradient-to-r from-sv-red-400 to-sv-blue-400">
              Web-Slinger Dispatch
            </h1>
            <p className="text-xs text-red-300/70 hidden sm:block">
              Real-time Incident Monitoring
            </p>
          </div>
        </div>

        <div className="flex items-center gap-3">
          {profile?.role === "officer" && (
<<<<<<< HEAD
            <div className="hidden sm:flex items-center gap-2 px-3 py-1.5 bg-sv-red-900/30 border border-sv-red-600/50 rounded-lg sv-red-glow">
              <Shield className="w-4 h-4 text-sv-red-400" />
              <span className="text-xs font-semibold text-sv-red-200">
=======
            <div className="hidden sm:flex items-center gap-2 px-3 py-1.5 bg-red-900/30 border border-red-600/50 rounded-lg">
              <Shield className="w-4 h-4 text-red-400" />
              <span className="text-xs font-semibold text-red-200">
>>>>>>> b9613171
                Officer {profile.badge_number}
              </span>
            </div>
          )}
          <div className="hidden sm:block text-right mr-2">
<<<<<<< HEAD
            <p className="text-sm font-medium text-sv-red-100">
              {profile?.name || user?.user_metadata?.name || "Agent"}
            </p>
            <p className="text-xs text-sv-red-300/70">{user?.email}</p>
=======
            <p className="text-sm font-medium text-red-100">
              {profile?.name || user?.user_metadata?.name || "Agent"}
            </p>
            <p className="text-xs text-red-300/70">{user?.email}</p>
>>>>>>> b9613171
          </div>
          <button
            onClick={handleSignOut}
            className="p-2 hover:bg-red-900/30 rounded-lg transition-colors group"
            title="Sign Out"
          >
            <LogOut className="w-5 h-5 text-sv-red-300 group-hover:text-sv-red-200" />
          </button>
        </div>
      </header>

      <div className="flex-1 relative">
        <IncidentMap onMapClick={handleMapClick} />

        {showInstructions && (
          <div className="absolute top-4 left-4 right-4 z-[1000] pointer-events-none">
            <div className="bg-black/80 backdrop-blur-md border border-sv-red-900/50 rounded-xl p-4 shadow-2xl sv-red-glow pointer-events-auto">
              <div className="flex items-start gap-3">
                <AlertCircle className="w-5 h-5 text-sv-red-500 flex-shrink-0 mt-0.5" />
                <div className="flex-1">
<<<<<<< HEAD
                  <h3 className="text-sm font-semibold text-sv-red-100 mb-1">
                    How to Report
                  </h3>
                  <p className="text-xs text-sv-red-200/80 leading-relaxed">
                    Click anywhere on the map to report an incident at that
                    location, or use the quick report button to use your current
                    location.
=======
                  <h3 className="text-sm font-semibold text-red-100 mb-1">How to Report</h3>
                  <p className="text-xs text-red-200/80 leading-relaxed">
                    Click anywhere on the map to report an incident at that location, or use the
                    quick report button to use your current location.
>>>>>>> b9613171
                  </p>
                </div>
                <button
                  onClick={handleDismissInstructions}
                  className="p-1 hover:bg-sv-red-900/30 rounded transition-colors flex-shrink-0"
                  title="Dismiss"
                >
                  <X className="w-4 h-4 text-sv-red-300" />
                </button>
              </div>
            </div>
          </div>
        )}

        <button
          onClick={handleQuickReport}
          disabled={isGettingLocation}
          className="absolute bottom-8 right-8 z-[1000] bg-gradient-to-r from-sv-magenta-500 to-sv-red-500 text-white p-4 rounded-full sv-magenta-glow hover:scale-110 transition-transform disabled:opacity-50 disabled:cursor-not-allowed group"
          title="Quick Report at Current Location"
        >
          <div className="relative">
            <MapPin className="w-7 h-7" />
            {isGettingLocation && (
              <div className="absolute inset-0 border-2 border-white/30 border-t-white rounded-full animate-spin"></div>
            )}
          </div>
        </button>

        <div className="absolute bottom-8 left-8 z-[1000] bg-black/80 backdrop-blur-sm border border-sv-red-900/50 rounded-lg p-3 shadow-xl sv-red-glow">
          <h4 className="text-xs font-semibold text-sv-red-100 mb-2">Legend</h4>
          <div className="space-y-1.5">
            <div className="flex items-center gap-2">
              <div className="w-3 h-3 rounded-full bg-sv-red-900"></div>
              <span className="text-xs text-sv-red-200">Crime</span>
            </div>
            <div className="flex items-center gap-2">
              <div className="w-3 h-3 rounded-full bg-sv-red-600"></div>
              <span className="text-xs text-sv-red-200">Fire</span>
            </div>
            <div className="flex items-center gap-2">
              <div className="w-3 h-3 rounded-full bg-sv-orange-500"></div>
              <span className="text-xs text-sv-red-200">Accident</span>
            </div>
            <div className="flex items-center gap-2">
              <div className="w-3 h-3 rounded-full bg-sv-magenta-500"></div>
              <span className="text-xs text-sv-red-200">Medical</span>
            </div>
            <div className="flex items-center gap-2">
              <div className="w-3 h-3 rounded-full bg-gray-600"></div>
              <span className="text-xs text-sv-red-200">Other</span>
            </div>
          </div>
        </div>
      </div>

      <ReportModal
        isOpen={isReportModalOpen}
        onClose={() => {
          setIsReportModalOpen(false);
          setSelectedLocation(null);
        }}
        selectedLocation={selectedLocation}
      />
    </div>
  );
}<|MERGE_RESOLUTION|>--- conflicted
+++ resolved
@@ -7,16 +7,9 @@
 
 export function Dashboard() {
   const [isReportModalOpen, setIsReportModalOpen] = useState(false);
-<<<<<<< HEAD
-  const [selectedLocation, setSelectedLocation] = useState<{
-    lat: number;
-    lng: number;
-  } | null>(null);
-=======
   const [selectedLocation, setSelectedLocation] = useState<{ lat: number; lng: number } | null>(
     null,
   );
->>>>>>> b9613171
   const [isGettingLocation, setIsGettingLocation] = useState(false);
   const [showInstructions, setShowInstructions] = useState(true);
   const [profile, setProfile] = useState<Profile | null>(null);
@@ -74,13 +67,9 @@
         },
         (error) => {
           console.error("Error getting location:", error);
-<<<<<<< HEAD
           alert(
             "Unable to get your location. Please click on the map to select a location.",
           );
-=======
-          alert("Unable to get your location. Please click on the map to select a location.");
->>>>>>> b9613171
           setIsGettingLocation(false);
         },
       );
@@ -125,31 +114,18 @@
 
         <div className="flex items-center gap-3">
           {profile?.role === "officer" && (
-<<<<<<< HEAD
-            <div className="hidden sm:flex items-center gap-2 px-3 py-1.5 bg-sv-red-900/30 border border-sv-red-600/50 rounded-lg sv-red-glow">
-              <Shield className="w-4 h-4 text-sv-red-400" />
-              <span className="text-xs font-semibold text-sv-red-200">
-=======
             <div className="hidden sm:flex items-center gap-2 px-3 py-1.5 bg-red-900/30 border border-red-600/50 rounded-lg">
               <Shield className="w-4 h-4 text-red-400" />
               <span className="text-xs font-semibold text-red-200">
->>>>>>> b9613171
                 Officer {profile.badge_number}
               </span>
             </div>
           )}
           <div className="hidden sm:block text-right mr-2">
-<<<<<<< HEAD
-            <p className="text-sm font-medium text-sv-red-100">
-              {profile?.name || user?.user_metadata?.name || "Agent"}
-            </p>
-            <p className="text-xs text-sv-red-300/70">{user?.email}</p>
-=======
             <p className="text-sm font-medium text-red-100">
               {profile?.name || user?.user_metadata?.name || "Agent"}
             </p>
             <p className="text-xs text-red-300/70">{user?.email}</p>
->>>>>>> b9613171
           </div>
           <button
             onClick={handleSignOut}
@@ -170,20 +146,10 @@
               <div className="flex items-start gap-3">
                 <AlertCircle className="w-5 h-5 text-sv-red-500 flex-shrink-0 mt-0.5" />
                 <div className="flex-1">
-<<<<<<< HEAD
-                  <h3 className="text-sm font-semibold text-sv-red-100 mb-1">
-                    How to Report
-                  </h3>
-                  <p className="text-xs text-sv-red-200/80 leading-relaxed">
-                    Click anywhere on the map to report an incident at that
-                    location, or use the quick report button to use your current
-                    location.
-=======
                   <h3 className="text-sm font-semibold text-red-100 mb-1">How to Report</h3>
                   <p className="text-xs text-red-200/80 leading-relaxed">
                     Click anywhere on the map to report an incident at that location, or use the
                     quick report button to use your current location.
->>>>>>> b9613171
                   </p>
                 </div>
                 <button
