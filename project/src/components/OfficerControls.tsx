import { useState } from "react";
import { supabase, Incident } from "../lib/supabase";
<<<<<<< HEAD
import { CheckCircle, Clock } from "lucide-react";
=======
import { CheckCircle, Clock, XCircle } from "lucide-react";
>>>>>>> b9613171

interface OfficerControlsProps {
  incident: Incident;
  onUpdate: () => void;
}

export function OfficerControls({ incident, onUpdate }: OfficerControlsProps) {
  const [isUpdating, setIsUpdating] = useState(false);

<<<<<<< HEAD
  const updateStatus = async (
    newStatus: "active" | "responding" | "resolved",
  ) => {
=======
  const updateStatus = async (newStatus: "active" | "responding" | "resolved") => {
>>>>>>> b9613171
    setIsUpdating(true);
    try {
      const { error } = await supabase
        .from("incidents")
        .update({ status: newStatus })
        .eq("id", incident.id);

      if (error) throw error;
      onUpdate();
    } catch (error) {
      console.error("Error updating status:", error);
      alert("Failed to update status");
    } finally {
      setIsUpdating(false);
    }
  };

  return (
    <div className="mt-3 pt-3 border-t border-sv-red-900/30">
      <p className="text-xs font-semibold text-sv-red-300 mb-2">
        Officer Controls
      </p>
      <div className="flex gap-2">
        {incident.status !== "responding" && (
          <button
            onClick={() => updateStatus("responding")}
            disabled={isUpdating}
            className="flex-1 px-3 py-1.5 bg-yellow-900/30 border border-yellow-600/50 text-yellow-200 rounded text-xs font-semibold hover:bg-yellow-900/50 transition-all disabled:opacity-50 flex items-center justify-center gap-1"
          >
            <Clock className="w-3 h-3" />
            Respond
          </button>
        )}
        {incident.status !== "resolved" && (
          <button
            onClick={() => updateStatus("resolved")}
            disabled={isUpdating}
            className="flex-1 px-3 py-1.5 bg-green-900/30 border border-green-600/50 text-green-200 rounded text-xs font-semibold hover:bg-green-900/50 transition-all disabled:opacity-50 flex items-center justify-center gap-1"
          >
            <CheckCircle className="w-3 h-3" />
            Resolve
          </button>
        )}
      </div>
    </div>
  );
}<|MERGE_RESOLUTION|>--- conflicted
+++ resolved
@@ -1,10 +1,6 @@
 import { useState } from "react";
 import { supabase, Incident } from "../lib/supabase";
-<<<<<<< HEAD
-import { CheckCircle, Clock } from "lucide-react";
-=======
 import { CheckCircle, Clock, XCircle } from "lucide-react";
->>>>>>> b9613171
 
 interface OfficerControlsProps {
   incident: Incident;
@@ -14,13 +10,7 @@
 export function OfficerControls({ incident, onUpdate }: OfficerControlsProps) {
   const [isUpdating, setIsUpdating] = useState(false);
 
-<<<<<<< HEAD
-  const updateStatus = async (
-    newStatus: "active" | "responding" | "resolved",
-  ) => {
-=======
   const updateStatus = async (newStatus: "active" | "responding" | "resolved") => {
->>>>>>> b9613171
     setIsUpdating(true);
     try {
       const { error } = await supabase
