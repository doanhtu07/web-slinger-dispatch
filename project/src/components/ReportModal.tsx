--- conflicted
+++ resolved
@@ -17,15 +17,7 @@
   { value: "other", label: "Other", icon: "⚠️" },
 ];
 
-<<<<<<< HEAD
-export function ReportModal({
-  isOpen,
-  onClose,
-  selectedLocation,
-}: ReportModalProps) {
-=======
 export function ReportModal({ isOpen, onClose, selectedLocation }: ReportModalProps) {
->>>>>>> b9613171
   const [incidentType, setIncidentType] = useState("crime");
   const [description, setDescription] = useState("");
   const [isRecording, setIsRecording] = useState(false);
@@ -57,7 +49,6 @@
   };
 
   const handleVoiceInput = async () => {
-<<<<<<< HEAD
     if (
       !("webkitSpeechRecognition" in window) &&
       !("SpeechRecognition" in window)
@@ -65,20 +56,11 @@
       alert(
         "Speech recognition is not supported in your browser. Please use Chrome or Edge.",
       );
-=======
-    if (!("webkitSpeechRecognition" in window) && !("SpeechRecognition" in window)) {
-      alert("Speech recognition is not supported in your browser. Please use Chrome or Edge.");
->>>>>>> b9613171
       return;
     }
 
     const SpeechRecognition =
-<<<<<<< HEAD
-      (window as any).SpeechRecognition ||
-      (window as any).webkitSpeechRecognition;
-=======
       (window as any).SpeechRecognition || (window as any).webkitSpeechRecognition;
->>>>>>> b9613171
     const recognition = new SpeechRecognition();
 
     recognition.lang = "en-US";
@@ -193,13 +175,8 @@
                   onClick={() => setIncidentType(type.value)}
                   className={`p-4 rounded-lg border-2 transition-all ${
                     incidentType === type.value
-<<<<<<< HEAD
-                      ? "border-sv-red-600 bg-sv-red-900/30 shadow-lg sv-red-glow"
-                      : "border-sv-red-900/30 bg-black/30 hover:border-sv-red-800/50"
-=======
                       ? "border-red-600 bg-red-900/30 shadow-lg shadow-red-600/20"
                       : "border-red-900/30 bg-black/30 hover:border-red-800/50"
->>>>>>> b9613171
                   }`}
                 >
                   <div className="text-2xl mb-1">{type.icon}</div>
@@ -234,25 +211,14 @@
                 disabled={isRecording}
                 className={`absolute bottom-3 right-3 p-2 rounded-lg transition-all ${
                   isRecording
-<<<<<<< HEAD
-                    ? "bg-sv-red-600 text-white animate-pulse"
-                    : "bg-sv-red-900/50 text-sv-red-300 hover:bg-sv-red-900/70"
-=======
                     ? "bg-red-600 text-white animate-pulse"
                     : "bg-red-900/50 text-red-300 hover:bg-red-900/70"
->>>>>>> b9613171
                 }`}
               >
                 <Mic className="w-5 h-5" />
               </button>
             </div>
-<<<<<<< HEAD
-            <p className="text-xs text-sv-red-300/60 mt-2">
-              Click the microphone to use voice input
-            </p>
-=======
             <p className="text-xs text-red-300/60 mt-2">Click the microphone to use voice input</p>
->>>>>>> b9613171
           </div>
 
           <div className="flex gap-3 pt-4">
