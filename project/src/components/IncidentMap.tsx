--- conflicted
+++ resolved
@@ -1,18 +1,6 @@
 import { useEffect, useState } from "react";
-<<<<<<< HEAD
-import {
-  MapContainer,
-  TileLayer,
-  Marker,
-  Popup,
-  useMapEvents,
-  useMap,
-} from "react-leaflet";
-import { Icon, divIcon } from "leaflet";
-=======
 import { MapContainer, TileLayer, Marker, Popup, useMapEvents } from "react-leaflet";
 import { Icon } from "leaflet";
->>>>>>> b9613171
 import { supabase, Incident, Profile } from "../lib/supabase";
 import { useAuth } from "../contexts/AuthContext";
 import { OfficerControls } from "./OfficerControls";
@@ -107,15 +95,7 @@
     if (!user) return;
 
     const fetchProfile = async () => {
-<<<<<<< HEAD
-      const { data } = await supabase
-        .from("profiles")
-        .select("*")
-        .eq("id", user.id)
-        .maybeSingle();
-=======
       const { data } = await supabase.from("profiles").select("*").eq("id", user.id).maybeSingle();
->>>>>>> b9613171
 
       setProfile(data);
     };
@@ -130,16 +110,9 @@
         (position) => {
           setCenter([position.coords.latitude, position.coords.longitude]);
         },
-<<<<<<< HEAD
-        () => {
-          // ignore errors — we'll keep default center
-        },
-        { maximumAge: 60 * 1000 },
-=======
         (error) => {
           console.error("Error getting location:", error);
         },
->>>>>>> b9613171
       );
     }
   }, []);
@@ -187,19 +160,9 @@
 
     const channel = supabase
       .channel("incidents-changes")
-<<<<<<< HEAD
-      .on(
-        "postgres_changes",
-        { event: "*", schema: "public", table: "incidents" },
-        () => {
-          fetchIncidents();
-        },
-      )
-=======
       .on("postgres_changes", { event: "*", schema: "public", table: "incidents" }, () => {
         fetchIncidents();
       })
->>>>>>> b9613171
       .subscribe();
 
     return () => {
@@ -213,31 +176,7 @@
   };
 
   return (
-<<<<<<< HEAD
-    <MapContainer
-      center={center}
-      zoom={13}
-      minZoom={2}
-      maxZoom={19}
-      scrollWheelZoom={true}
-      className="h-full w-full"
-      zoomControl={true}
-    >
-      <MapUpdater center={center} />
-      {/* user pin marker (divIcon) */}
-      {userLocation && (
-        <Marker
-          position={userLocation}
-          icon={divIcon({
-            className: "sv-user-pin",
-            iconSize: [18, 18],
-            iconAnchor: [9, 9],
-          })}
-        />
-      )}
-=======
     <MapContainer center={center} zoom={13} className="h-full w-full" zoomControl={true}>
->>>>>>> b9613171
       <TileLayer
         url="https://{s}.tile.openstreetmap.org/{z}/{x}/{y}.png"
         attribution='&copy; <a href="https://www.openstreetmap.org/copyright">OpenStreetMap</a> contributors'
@@ -258,19 +197,11 @@
                     incident.incident_type === "crime"
                       ? "bg-red-900 text-red-100"
                       : incident.incident_type === "fire"
-<<<<<<< HEAD
-                        ? "bg-sv-orange-900 text-orange-100"
-                        : incident.incident_type === "accident"
-                          ? "bg-sv-orange-700 text-white"
-                          : incident.incident_type === "medical"
-                            ? "bg-sv-magenta-900 text-sv-magenta-100"
-=======
                         ? "bg-orange-900 text-orange-100"
                         : incident.incident_type === "accident"
                           ? "bg-yellow-900 text-yellow-100"
                           : incident.incident_type === "medical"
                             ? "bg-pink-900 text-pink-100"
->>>>>>> b9613171
                             : "bg-gray-700 text-gray-100"
                   }`}
                 >
@@ -301,13 +232,7 @@
                   Reported by: {incident.reporter_name}
                 </p>
               )}
-<<<<<<< HEAD
-              <p className="text-xs text-gray-500 mt-2">
-                {formatDate(incident.created_at)}
-              </p>
-=======
               <p className="text-xs text-gray-500 mt-2">{formatDate(incident.created_at)}</p>
->>>>>>> b9613171
               {profile?.role === "officer" && (
                 <OfficerControls
                   incident={incident}
