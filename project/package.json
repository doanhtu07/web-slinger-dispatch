--- conflicted
+++ resolved
@@ -14,11 +14,8 @@
   "dependencies": {
     "@auth0/auth0-react": "^2.5.0",
     "@types/leaflet": "^1.9.20",
-<<<<<<< HEAD
     "convex": "^1.27.3",
-=======
     "i18next": "^25.5.3",
->>>>>>> 7ac44ba1
     "leaflet": "^1.9.4",
     "lucide-react": "^0.344.0",
     "react": "^18.3.1",
